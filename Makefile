PWD=$(shell git rev-parse --show-toplevel)
LOCAL_TMP = $(PWD)/tmp
LOCAL_BIN = $(PWD)/bin
VENDOR_DIR = $(PWD)/vendor
BUILD_TIME=$(shell date -u +"%Y-%m-%dT%H:%M:%SZ")
RELEASE_REVISION=$(shell git rev-parse HEAD)
MONETR_CLI_PACKAGE = github.com/monetr/monetr/pkg/cmd
COVERAGE_TXT = $(PWD)/coverage.txt


ARCH=amd64
OS=$(shell uname -s | tr A-Z a-z)

ENVIRONMENT ?= $(shell echo $${BUIlDKITE_GITHUB_DEPLOYMENT_ENVIRONMENT:-Local})
ENV_LOWER = $(shell echo $(ENVIRONMENT) | tr A-Z a-z)

GENERATED_YAML=$(PWD)/generated/$(ENV_LOWER)

ifeq ($(NO_CACHE),true)
DOCKER_CACHE=--no-cache
endif

DOCKER_OPTIONS=

ifeq ($(DEBUG),true)
DOCKER_OPTIONS += --debug
endif

ifndef POSTGRES_DB
POSTGRES_DB=postgres
endif

ifndef POSTGRES_USER
POSTGRES_USER=postgres
endif

ifndef POSTGRES_HOST
POSTGRES_HOST=localhost
endif

GREEN=\033[0;32m
YELLOW=\033[1;33m
RESET=\033[0m

# Just a shorthand to print some colored text, makes it easier to read and tell the developer what all the makefile is
# doing since its doing a ton.
ifndef BUILDKITE
define infoMsg
	@echo "$(GREEN)[$@] $(1)$(RESET)"
endef

define warningMsg
	@echo "$(YELLOW)[$@] $(1)$(RESET)"
endef
else
define infoMsg
	@echo "INFO [$@] $(1)"
endef

define warningMsg
	@echo "WARN [$@] $(1)"
endef
endif

GO_SRC_DIR=$(PWD)/pkg
ALL_GO_FILES=$(shell find $(GO_SRC_DIR) -type f -name '*.go')
APP_GO_FILES=$(filter-out *_test.go, $(ALL_GO_FILES))
TEST_GO_FILES=$(shell find $(GO_SRC_DIR) -type f -name '*_test.go')

UI_SRC_DIR=$(PWD)/ui
ALL_UI_FILES=$(shell find $(UI_SRC_DIR) -type f)
APP_UI_FILES=$(filter-out *.spec.*, $(ALL_UI_FILES))
TEST_UI_FILES=$(shell find $(UI_SRC_DIR) -type f -name '*.spec.*')

GO_DEPS=$(PWD)/go.mod $(PWD)/go.sum
UI_DEPS=$(PWD)/package.json $(PWD)/yarn.lock

include $(PWD)/scripts/*.mk

default: build

HASH_DIR=$(PWD)/tmp/hashes
$(HASH_DIR):
	mkdir -p $(HASH_DIR)


$(NODE_MODULES)-install:
	yarn install -d


#PATH+=\b:$(NODE_MODULES)/.bin


define hash
md5sum $1 | cut -d " " -f 1
endef


NODE_MODULES=$(PWD)/node_modules
$(NODE_MODULES): $(UI_DEPS)
	yarn install -d
	touch -a -m $(NODE_MODULES) # Dumb hack to make sure the node modules directory timestamp gets bumpbed for make.

STATIC_DIR=$(GO_SRC_DIR)/ui/static
PUBLIC_FILES=$(PWD)/public/favicon.ico $(PWD)/public/logo192.png $(PWD)/public/logo512.png $(PWD)/public/manifest.json $(PWD)/public/robots.txt
$(STATIC_DIR): $(APP_UI_FILES) $(NODE_MODULES) $(PUBLIC_FILES)
	git clean -f -X $(STATIC_DIR)
	RELEASE_REVISION=$(RELEASE_REVISION) yarn build-dev
	cp $(PWD)/public/favicon.ico $(STATIC_DIR)/favicon.ico
	cp $(PWD)/public/logo192.png $(STATIC_DIR)/logo192.png
	cp $(PWD)/public/logo512.png $(STATIC_DIR)/logo512.png
	cp $(PWD)/public/manifest.json $(STATIC_DIR)/manifest.json
	cp $(PWD)/public/robots.txt $(STATIC_DIR)/robots.txt

GOMODULES=$(GOPATH)/pkg/mod
$(GOMODULES): $(GO) $(GO_DEPS)
	$(call infoMsg,Installing dependencies for monetrs rest-api)
<<<<<<< HEAD
	$(GO) get $(GO_SRC_DIR)/...
	touch -a -m $(GOMODULES)

dependencies: $(GOMODULES) $(NODE_MODULES)

build-ui: $(STATIC_DIR)
=======
	$(GO) get -t $(GO_SRC_DIR)/...
>>>>>>> 7263b213

BINARY=$(LOCAL_BIN)/monetr
$(BINARY): $(GO) $(STATIC_DIR) $(GOMODULES) $(APP_GO_FILES)
	$(call infoMsg,Building monetr binary)
	$(GO) build -o $(BINARY) $(MONETR_CLI_PACKAGE)


BUILD_DIR=$(PWD)/build
$(BUILD_DIR):
	mkdir -p $(PWD)/build

CONTAINER_BINARY=$(BUILD_DIR)/monetr
$(CONTAINER_BINARY): $(BUILD_DIR) $(GO) $(STATIC_DIR) $(GOMODULES) $(APP_GO_FILES)
	$(call infoMsg,Building monetr binary for container)
	GOOS=linux GOARCH=$(ARCH) $(GO) build -o $(CONTAINER_BINARY) $(MONETR_CLI_PACKAGE)

build: $(BINARY)

test: $(GO) $(GOMODULES) $(ALL_GO_FILES) $(GOTESTSUM)
	$(call infoMsg,Running go tests for monetr rest-api)
	$(GO) run $(MONETR_CLI_PACKAGE) database migrate -d $(POSTGRES_DB) -U $(POSTGRES_USER) -H $(POSTGRES_HOST)
	$(GOTESTSUM) --junitfile $(PWD)/rest-api-junit.xml --jsonfile $(PWD)/rest-api-tests.json --format testname -- \
		-race -v \
		-coverprofile=$(COVERAGE_TXT) \
		-covermode=atomic $(GO_SRC_DIR)/...
	$(GO) tool cover -func=$(COVERAGE_TXT)

clean:
	-rm -rf $(LOCAL_BIN)
	-rm -rf $(COVERAGE_TXT)
	-rm -rf $(NODE_MODULES)
	-rm -rf $(VENDOR_DIR)
	-rm -rf $(LOCAL_TMP)
	-rm -rf $(PWD)/generated
	-rm -rf $(PWD)/docs
	-rm -rf $(PWD)/build
	-rm -rf $(PWD)/Notes.md
	-git clean -f -X $(STATIC_DIR)


docs: $(SWAG) $(APP_GO_FILES)
	$(SWAG) init -d $(GO_SRC_DIR)/controller -g controller.go \
		--parseDependency \
		--parseDepth 5 \
		--parseInternal \
		--output $(PWD)/docs

docs-local: docs
	$(PWD)/node_modules/.bin/redoc-cli serve $(PWD)/docs/swagger.yaml

CONTAINER=$(BUILD_DIR)/monetr.container.tar
$(CONTAINER): $(BUILD_DIR) $(PWD)/Dockerfile $(PWD)/.dockerignore $(CONTAINER_BINARY)
	docker $(DOCKER_OPTIONS) build $(DOCKER_CACHE) \
		--build-arg REVISION=$(RELEASE_REVISION) \
		--output type=tar,dest=$(CONTAINER) \
		-t monetr -f $(PWD)/Dockerfile .

docker: $(CONTAINER)

docker-work-web-ui:
	docker build -t workwebui -f Dockerfile.work .

ifdef GITHUB_TOKEN
license: $(LICENSE) build
	$(call infoMsg,Checking dependencies for open source licenses)
	-$(LICENSE) $(PWD)/licenses.hcl $(LOCAL_BIN)/monetr
else
.PHONY: license
license:
	$(call warningMsg,GITHUB_TOKEN is required to check licenses)
endif

CHART_FILE=$(PWD)/Chart.yaml
VALUES_FILE=$(PWD)/values.$(ENV_LOWER).yaml
VALUES_FILES=$(PWD)/values.yaml $(VALUES_FILE)

TEMPLATE_FILES=$(PWD)/templates/*

$(GENERATED_YAML): $(CHART_FILE) $(VALUES_FILES) $(TEMPLATE_FILES)
$(GENERATED_YAML): IMAGE_TAG=$(shell git rev-parse HEAD)
$(GENERATED_YAML): $(HELM) $(SPLIT_YAML)
	$(call infoMsg,Generating Kubernetes yaml using Helm output to:  $(GENERATED_YAML))
	$(call infoMsg,Environment:                                      $(ENVIRONMENT))
	$(call infoMsg,Using values file:                                $(VALUES_FILE))
	-rm -rf $(GENERATED_YAML)
	-mkdir -p $(GENERATED_YAML)
	$(HELM) template monetr $(PWD) \
		--dry-run \
		--set image.tag="$(IMAGE_TAG)" \
		--set podAnnotations."monetr\.dev/date"="$(BUILD_TIME)" \
		--set podAnnotations."monetr\.dev/sha"="$(IMAGE_TAG)" \
		--values=values.$(ENV_LOWER).yaml | $(SPLIT_YAML) --outdir $(GENERATED_YAML) -

generate: $(GENERATED_YAML)

ifdef GITLAB_CI
<<<<<<< HEAD
include $(PWD)/Makefile.gitlab-ci
include $(PWD)/Makefile.deploy
endif

ifdef GITHUB_ACTION
include $(PWD)/Makefile.github-actions
endif

=======
include Makefile.deploy
endif

>>>>>>> 7263b213
# PostgreSQL tests currently only work in CI pipelines.
ifdef CI
PG_TEST_EXTENSION_QUERY = "CREATE EXTENSION pgtap;"
JUNIT_OUTPUT_FILE=$(PWD)/postgres-junit.xml
pg_test:
	@for FILE in $(PWD)/schema/*.up.sql; do \
		echo "Applying $$FILE"; \
  		psql -q -d $(POSTGRES_DB) -U $(POSTGRES_USER) -h $(POSTGRES_HOST) -f $$FILE || exit 1; \
  	done;
	psql -q -d $(POSTGRES_DB) -U $(POSTGRES_USER) -h $(POSTGRES_HOST) -c $(PG_TEST_EXTENSION_QUERY)
	-JUNIT_OUTPUT_FILE=$(JUNIT_OUTPUT_FILE) pg_prove \
		-h $(POSTGRES_HOST) \
		-U $(POSTGRES_USER) \
		-d $(POSTGRES_DB) -f \
		-c $(PWD)/tests/pg/*.sql --verbose --harness TAP::Harness::JUnit
endif

include $(PWD)/Makefile.release
include $(PWD)/Makefile.docker

ifndef CI
include $(PWD)/Makefile.tinker

ifeq ($(ENV_LOWER),local)
include $(PWD)/Makefile.local
endif

endif

ifndef POSTGRES_PORT
POSTGRES_PORT=5432
endif

migrate: $(GO)
	@$(GO) run $(MONETR_CLI_PACKAGE) database migrate -d $(POSTGRES_DB) -U $(POSTGRES_USER) -H $(POSTGRES_HOST) -P $(POSTGRES_PORT) -W $(POSTGRES_PASSWORD)

beta-code: $(GO) migrate
	@$(GO) run $(MONETR_CLI_PACKAGE) beta new-code -d $(POSTGRES_DB) -U $(POSTGRES_USER) -H $(POSTGRES_HOST) -P $(POSTGRES_PORT) -W $(POSTGRES_PASSWORD)

all: build test generate lint<|MERGE_RESOLUTION|>--- conflicted
+++ resolved
@@ -6,7 +6,6 @@
 RELEASE_REVISION=$(shell git rev-parse HEAD)
 MONETR_CLI_PACKAGE = github.com/monetr/monetr/pkg/cmd
 COVERAGE_TXT = $(PWD)/coverage.txt
-
 
 ARCH=amd64
 OS=$(shell uname -s | tr A-Z a-z)
@@ -115,16 +114,12 @@
 GOMODULES=$(GOPATH)/pkg/mod
 $(GOMODULES): $(GO) $(GO_DEPS)
 	$(call infoMsg,Installing dependencies for monetrs rest-api)
-<<<<<<< HEAD
-	$(GO) get $(GO_SRC_DIR)/...
+	$(GO) get -t $(GO_SRC_DIR)/...
 	touch -a -m $(GOMODULES)
 
 dependencies: $(GOMODULES) $(NODE_MODULES)
 
 build-ui: $(STATIC_DIR)
-=======
-	$(GO) get -t $(GO_SRC_DIR)/...
->>>>>>> 7263b213
 
 BINARY=$(LOCAL_BIN)/monetr
 $(BINARY): $(GO) $(STATIC_DIR) $(GOMODULES) $(APP_GO_FILES)
@@ -221,7 +216,6 @@
 generate: $(GENERATED_YAML)
 
 ifdef GITLAB_CI
-<<<<<<< HEAD
 include $(PWD)/Makefile.gitlab-ci
 include $(PWD)/Makefile.deploy
 endif
@@ -230,11 +224,6 @@
 include $(PWD)/Makefile.github-actions
 endif
 
-=======
-include Makefile.deploy
-endif
-
->>>>>>> 7263b213
 # PostgreSQL tests currently only work in CI pipelines.
 ifdef CI
 PG_TEST_EXTENSION_QUERY = "CREATE EXTENSION pgtap;"
